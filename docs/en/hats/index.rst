--- conflicted
+++ resolved
@@ -11,13 +11,10 @@
     env.rst
     mini_encoder.rst
     ncir.rst
-<<<<<<< HEAD
     neoflash.rst
     pir.rst
     servo.rst
     servo8.rst
-=======
     thermal.rst
->>>>>>> 6c47d2ae
     tof.rst
     vibrator.rst