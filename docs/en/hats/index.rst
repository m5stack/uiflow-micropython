HAT
===

.. toctree::
    :maxdepth: 1

    adc.rst
    dac.rst
    dac2.rst
    dlight.rst
<<<<<<< HEAD
    env.rst
=======
    joyc.rst
>>>>>>> f68b49fe
    mini_encoder.rst
    mini_joy.rst
    ncir.rst
    neoflash.rst
    pir.rst
    servo.rst
    servo8.rst
    thermal.rst
    tof.rst
    vibrator.rst<|MERGE_RESOLUTION|>--- conflicted
+++ resolved
@@ -8,11 +8,8 @@
     dac.rst
     dac2.rst
     dlight.rst
-<<<<<<< HEAD
     env.rst
-=======
     joyc.rst
->>>>>>> f68b49fe
     mini_encoder.rst
     mini_joy.rst
     ncir.rst
