HAT
===

.. toctree::
    :maxdepth: 1

    adc.rst
    dac.rst
    dac2.rst
    dlight.rst
    mini_encoder.rst
    ncir.rst
    neoflash.rst
    pir.rst
    servo.rst
    tof.rst
    vibrator.rst
<<<<<<< HEAD
    env.rst
=======
    pir.rst
>>>>>>> ff0d7222
<|MERGE_RESOLUTION|>--- conflicted
+++ resolved
@@ -8,15 +8,11 @@
     dac.rst
     dac2.rst
     dlight.rst
+    env.rst
     mini_encoder.rst
     ncir.rst
     neoflash.rst
     pir.rst
     servo.rst
     tof.rst
-    vibrator.rst
-<<<<<<< HEAD
-    env.rst
-=======
-    pir.rst
->>>>>>> ff0d7222
+    vibrator.rst