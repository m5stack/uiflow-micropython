HAT
===

.. toctree::
    :maxdepth: 1

    adc.rst
    dac.rst
    dac2.rst
    dlight.rst
<<<<<<< HEAD
    env.rst
    joyc.rst
    joystick.rst
=======
    finger.rst
>>>>>>> 86c33224
    mini_encoder.rst
    mini_joy.rst
    ncir.rst
    neoflash.rst
    pir.rst
    servo.rst
    servo8.rst
    thermal.rst
    tof.rst
    vibrator.rst<|MERGE_RESOLUTION|>--- conflicted
+++ resolved
@@ -8,13 +8,10 @@
     dac.rst
     dac2.rst
     dlight.rst
-<<<<<<< HEAD
     env.rst
+    finger.rst
     joyc.rst
     joystick.rst
-=======
-    finger.rst
->>>>>>> 86c33224
     mini_encoder.rst
     mini_joy.rst
     ncir.rst
