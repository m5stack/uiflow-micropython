--- conflicted
+++ resolved
@@ -4,11 +4,7 @@
 .. toctree::
     :maxdepth: 1
 
-<<<<<<< HEAD
     dualkmeter.rst
     pps.rst
-=======
-    pps.rst
     display_module.rst
-    rca_module.rst
->>>>>>> 415e85b6
+    rca_module.rst