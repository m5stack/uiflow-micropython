Unit
====

.. toctree::
    :maxdepth: 1

    adc.rst
    angle.rst
    buzzer.rst
    can.rst
    dac.rst
    dac2.rst
    dds.rst
    digi_clock.rst
    dlight.rst
    dualbutton.rst
    earth.rst
    encoder.rst
    env.rst
    extencoder.rst
    hall_effect.rst
    ir.rst
    light.rst
    lora_e220.rst
    miniscale.rst
    ncir.rst
    op90.rst
    op180.rst
    pir.rst
    reflective_ir.rst
    relay.rst
    rgb.rst
    tof.rst
    ultrasonic.rst
    weight_i2c.rst
    unit_oled.rst
    unit_glass.rst
    unit_glass2.rst
    unit_lcd.rst
    unit_minioled.rst
    unit_rca.rst
    fader.rst
    ssr.rst
<<<<<<< HEAD
    grove2grove.rst
=======
    flash_light.rst
>>>>>>> c1bd08fc
<|MERGE_RESOLUTION|>--- conflicted
+++ resolved
@@ -18,6 +18,8 @@
     encoder.rst
     env.rst
     extencoder.rst
+    flash_light.rst
+    grove2grove.rst
     hall_effect.rst
     ir.rst
     light.rst
@@ -40,9 +42,4 @@
     unit_minioled.rst
     unit_rca.rst
     fader.rst
-    ssr.rst
-<<<<<<< HEAD
-    grove2grove.rst
-=======
-    flash_light.rst
->>>>>>> c1bd08fc
+    ssr.rst