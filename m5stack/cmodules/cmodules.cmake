# SPDX-FileCopyrightText: 2024 M5Stack Technology CO LTD
#
# SPDX-License-Identifier: MIT

<<<<<<< HEAD
# add m5camera module
=======
# add cdrivers
include(${CMAKE_CURRENT_LIST_DIR}/cdriver/cdriver.cmake)

>>>>>>> fd5a0dac
if(M5_CAMERA_MODULE_ENABLE)
    include(${CMAKE_CURRENT_LIST_DIR}/m5camera/m5camera.cmake)
endif()

# add m5can module
include(${CMAKE_CURRENT_LIST_DIR}/m5can/m5can.cmake)

# add m5things module
include(${CMAKE_CURRENT_LIST_DIR}/m5things/m5things.cmake)

# add m5unified module
include(${CMAKE_CURRENT_LIST_DIR}/m5unified/m5unified.cmake)<|MERGE_RESOLUTION|>--- conflicted
+++ resolved
@@ -2,13 +2,10 @@
 #
 # SPDX-License-Identifier: MIT
 
-<<<<<<< HEAD
-# add m5camera module
-=======
 # add cdrivers
 include(${CMAKE_CURRENT_LIST_DIR}/cdriver/cdriver.cmake)
 
->>>>>>> fd5a0dac
+# add m5camera module
 if(M5_CAMERA_MODULE_ENABLE)
     include(${CMAKE_CURRENT_LIST_DIR}/m5camera/m5camera.cmake)
 endif()
