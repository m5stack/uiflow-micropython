# -*- encoding: utf-8 -*-
# boot.py
<<<<<<< HEAD
import time
import binascii
import esp32
import network
import machine
import M5


def show_hits(hits):
    M5.Lcd.fillRect(24, 70, 95, 11, M5.Lcd.COLOR.BLACK)
    M5.Lcd.setFont(M5.Lcd.FONTS.DejaVu9)
    M5.Lcd.drawCenterString(hits, 73, 70)


def show_msg(msg):
    M5.Lcd.fillRect(36, 49, 82, 17, M5.Lcd.COLOR.BLACK)
    M5.Lcd.setFont(M5.Lcd.FONTS.DejaVu12)
    M5.Lcd.drawCenterString(msg, 71, 51)


def show_ssid(ssid):
    if len(ssid) > 9:
        show_msg(ssid[:7] + "...")
    else:
        show_msg(ssid)


def show_mac():
    mac = binascii.hexlify(machine.unique_id()).decode('utf-8').upper()
    M5.Lcd.setFont(M5.Lcd.FONTS.DejaVu9)
    M5.Lcd.drawCenterString(mac[0:6] + '_' + mac[6:], 65, 85)


def show_error(ssid, error):
    M5.Lcd.clear()
    M5.Lcd.drawImage("res/img/sys/wifi_err.png", 0, 0)
    M5.Lcd.drawImage("res/img/sys/mode_dev.png", 0, 98)
    show_ssid(ssid)
    show_hits(error)
    show_mac()


M5.begin()
M5.Lcd.drawImage("res/img/sys/wifi_ok.png", 0, 0)
M5.Lcd.drawImage("res/img/sys/mode_dev.png", 0, 98)
show_mac()

# Read saved Wi-Fi information from NVS
nvs = esp32.NVS("uiflow")
ssid = nvs.get_str("ssid0")
pswd = nvs.get_str("pswd0")

if (len(ssid) > 0) and (len(pswd) > 0):
    wlan = network.WLAN(network.STA_IF)
    wlan.active(False)
    wlan.active(True)
    wlan.connect(ssid, pswd)

    # show Wi-Fi information
    show_ssid(ssid)

    # check Wi-Fi connection
    count = 1
    while wlan.status() is not network.STAT_GOT_IP:
        time.sleep_ms(300)
        if wlan.status() is network.STAT_NO_AP_FOUND:
            show_error(ssid, "NO AP FOUND")
            break
        elif wlan.status() is network.STAT_WRONG_PASSWORD:
            show_error(ssid, "WRONG PASSWORD")
            break
        elif wlan.status() is network.STAT_BEACON_TIMEOUT:
            show_error(ssid, "BEACON TIMEOUT")
            break
        elif wlan.status() is network.STAT_ASSOC_FAIL:
            show_error(ssid, "ASSOC FAIL")
            break
        elif wlan.status() is network.STAT_HANDSHAKE_TIMEOUT:
            show_error(ssid, "HANDSHAKE ERR")
            break
        elif wlan.status() is network.STAT_CONNECTING:
            show_hits('.' * count)
            count = count + 1
            if count > 5:
                count = 1

    if wlan.status() is network.STAT_GOT_IP:
        show_hits(str(wlan.ifconfig()[0]))
else:
    show_error("Not Found", "Use Burner setup")
    M5.Lcd.drawImage("res/img/sys/mode_dev.png", 0, 98)
=======
import M5
import esp32

# Execute startup script, if not needed, delete the code below
if __name__ == '__main__':
    M5.begin()
    from startup import startup
    nvs = esp32.NVS("uiflow")
    startup(nvs.get_u8("boot_option"))
>>>>>>> e1629c30
<|MERGE_RESOLUTION|>--- conflicted
+++ resolved
@@ -1,98 +1,5 @@
 # -*- encoding: utf-8 -*-
 # boot.py
-<<<<<<< HEAD
-import time
-import binascii
-import esp32
-import network
-import machine
-import M5
-
-
-def show_hits(hits):
-    M5.Lcd.fillRect(24, 70, 95, 11, M5.Lcd.COLOR.BLACK)
-    M5.Lcd.setFont(M5.Lcd.FONTS.DejaVu9)
-    M5.Lcd.drawCenterString(hits, 73, 70)
-
-
-def show_msg(msg):
-    M5.Lcd.fillRect(36, 49, 82, 17, M5.Lcd.COLOR.BLACK)
-    M5.Lcd.setFont(M5.Lcd.FONTS.DejaVu12)
-    M5.Lcd.drawCenterString(msg, 71, 51)
-
-
-def show_ssid(ssid):
-    if len(ssid) > 9:
-        show_msg(ssid[:7] + "...")
-    else:
-        show_msg(ssid)
-
-
-def show_mac():
-    mac = binascii.hexlify(machine.unique_id()).decode('utf-8').upper()
-    M5.Lcd.setFont(M5.Lcd.FONTS.DejaVu9)
-    M5.Lcd.drawCenterString(mac[0:6] + '_' + mac[6:], 65, 85)
-
-
-def show_error(ssid, error):
-    M5.Lcd.clear()
-    M5.Lcd.drawImage("res/img/sys/wifi_err.png", 0, 0)
-    M5.Lcd.drawImage("res/img/sys/mode_dev.png", 0, 98)
-    show_ssid(ssid)
-    show_hits(error)
-    show_mac()
-
-
-M5.begin()
-M5.Lcd.drawImage("res/img/sys/wifi_ok.png", 0, 0)
-M5.Lcd.drawImage("res/img/sys/mode_dev.png", 0, 98)
-show_mac()
-
-# Read saved Wi-Fi information from NVS
-nvs = esp32.NVS("uiflow")
-ssid = nvs.get_str("ssid0")
-pswd = nvs.get_str("pswd0")
-
-if (len(ssid) > 0) and (len(pswd) > 0):
-    wlan = network.WLAN(network.STA_IF)
-    wlan.active(False)
-    wlan.active(True)
-    wlan.connect(ssid, pswd)
-
-    # show Wi-Fi information
-    show_ssid(ssid)
-
-    # check Wi-Fi connection
-    count = 1
-    while wlan.status() is not network.STAT_GOT_IP:
-        time.sleep_ms(300)
-        if wlan.status() is network.STAT_NO_AP_FOUND:
-            show_error(ssid, "NO AP FOUND")
-            break
-        elif wlan.status() is network.STAT_WRONG_PASSWORD:
-            show_error(ssid, "WRONG PASSWORD")
-            break
-        elif wlan.status() is network.STAT_BEACON_TIMEOUT:
-            show_error(ssid, "BEACON TIMEOUT")
-            break
-        elif wlan.status() is network.STAT_ASSOC_FAIL:
-            show_error(ssid, "ASSOC FAIL")
-            break
-        elif wlan.status() is network.STAT_HANDSHAKE_TIMEOUT:
-            show_error(ssid, "HANDSHAKE ERR")
-            break
-        elif wlan.status() is network.STAT_CONNECTING:
-            show_hits('.' * count)
-            count = count + 1
-            if count > 5:
-                count = 1
-
-    if wlan.status() is network.STAT_GOT_IP:
-        show_hits(str(wlan.ifconfig()[0]))
-else:
-    show_error("Not Found", "Use Burner setup")
-    M5.Lcd.drawImage("res/img/sys/mode_dev.png", 0, 98)
-=======
 import M5
 import esp32
 
@@ -101,5 +8,4 @@
     M5.begin()
     from startup import startup
     nvs = esp32.NVS("uiflow")
-    startup(nvs.get_u8("boot_option"))
->>>>>>> e1629c30
+    startup(nvs.get_u8("boot_option"))