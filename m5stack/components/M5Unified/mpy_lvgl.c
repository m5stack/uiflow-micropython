--- conflicted
+++ resolved
@@ -39,17 +39,10 @@
 void user_lvgl_flush(struct _disp_drv_t *disp_drv, const lv_area_t *area, lv_color_t *color_p) {
     int w = (area->x2 - area->x1 + 1);
     int h = (area->y2 - area->y1 + 1);
-<<<<<<< HEAD
-    user_lcd.startWrite();
-    user_lcd.setAddrWindow(area->x1, area->y1, w, h);
-    user_lcd.writePixels((lgfx::rgb565_t *)&color_p->full, w * h);
-    user_lcd.endWrite();
-=======
     user_panel.startWrite();
     user_panel.setAddrWindow(area->x1, area->y1, w, h);
     user_panel.writePixels((lgfx::rgb565_t *)&color_p->full, w * h);
     user_panel.endWrite();
->>>>>>> 81c38395
     lv_disp_flush_ready((lv_disp_drv_t *)disp_drv);
 }
 #endif