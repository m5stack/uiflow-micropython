# SPDX-FileCopyrightText: 2024 M5Stack Technology CO LTD
#
# SPDX-License-Identifier: MIT

package(
    "hat",
<<<<<<< HEAD
    ("__init__.py", "dac2.py", "servo8.py"),
=======
    (
        "__init__.py",
        "adc.py",
        "dac.py",
        "dac2.py",
        "dlight.py",
        "mini_encoder_c.py",
        "ncir.py",
        "tof.py",
        "vibrator.py",
    ),
>>>>>>> ecdfec6a
    base_path="..",
    opt=0,
)<|MERGE_RESOLUTION|>--- conflicted
+++ resolved
@@ -4,9 +4,6 @@
 
 package(
     "hat",
-<<<<<<< HEAD
-    ("__init__.py", "dac2.py", "servo8.py"),
-=======
     (
         "__init__.py",
         "adc.py",
@@ -15,10 +12,10 @@
         "dlight.py",
         "mini_encoder_c.py",
         "ncir.py",
+        "servo8.py",
         "tof.py",
         "vibrator.py",
     ),
->>>>>>> ecdfec6a
     base_path="..",
     opt=0,
 )