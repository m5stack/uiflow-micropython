# SPDX-FileCopyrightText: 2024 M5Stack Technology CO LTD
#
# SPDX-License-Identifier: MIT

package(
    "hat",
    (
        "__init__.py",
        "adc.py",
        "dac.py",
        "dac2.py",
        "dlight.py",
<<<<<<< HEAD
        "env.py",
=======
        "finger.py",
>>>>>>> 86c33224
        "hat_helper.py",
        "joyc.py",
        "joystick.py",
        "mini_encoder_c.py",
        "mini_joyc.py",
        "ncir.py",
        "neoflash.py",
        "pir.py",
        "rs485.py",
        "servo.py",
        "servo8.py",
        "thermal.py",
        "tof.py",
        "vibrator.py",
        "yun.py",
    ),
    base_path="..",
    opt=0,
)<|MERGE_RESOLUTION|>--- conflicted
+++ resolved
@@ -10,11 +10,8 @@
         "dac.py",
         "dac2.py",
         "dlight.py",
-<<<<<<< HEAD
         "env.py",
-=======
         "finger.py",
->>>>>>> 86c33224
         "hat_helper.py",
         "joyc.py",
         "joystick.py",
