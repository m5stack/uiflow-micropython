# SPDX-FileCopyrightText: 2024 M5Stack Technology CO LTD
#
# SPDX-License-Identifier: MIT

package(
    "hat",
    (
        "__init__.py",
        "adc.py",
        "dac.py",
        "dac2.py",
        "dlight.py",
        "hat_helper.py",
        "mini_encoder_c.py",
        "ncir.py",
<<<<<<< HEAD
        "neoflash.py",
=======
>>>>>>> 284e1941
        "pir.py",
        "rs485.py",
        "servo.py",
        "servo8.py",
        "tof.py",
        "vibrator.py",
        "yun.py",
        "dac2.py",
        "servo8.py",
        "pir.py",
    ),
    base_path="..",
    opt=0,
)<|MERGE_RESOLUTION|>--- conflicted
+++ resolved
@@ -13,10 +13,7 @@
         "hat_helper.py",
         "mini_encoder_c.py",
         "ncir.py",
-<<<<<<< HEAD
         "neoflash.py",
-=======
->>>>>>> 284e1941
         "pir.py",
         "rs485.py",
         "servo.py",
