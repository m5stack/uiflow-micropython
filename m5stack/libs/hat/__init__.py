--- conflicted
+++ resolved
@@ -6,15 +6,12 @@
     "ADCHat": "adc",
     "DACHat": "dac",
     "DAC2Hat": "dac2",
-<<<<<<< HEAD
-    "Servos8Hat": "servo8",
-=======
     "DLightHat": "dlight",
     "MiniEncoderCHat": "mini_encoder_c",
     "NCIRHat": "ncir",
+    "Servos8Hat": "servo8",
     "ToFHat": "tof",
     "VibratorHat": "vibrator",
->>>>>>> ecdfec6a
 }
 
 
