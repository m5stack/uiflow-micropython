# SPDX-FileCopyrightText: 2024 M5Stack Technology CO LTD
#
# SPDX-License-Identifier: MIT

_attrs = {
    "ADCHat": "adc",
    "DACHat": "dac",
    "DAC2Hat": "dac2",
<<<<<<< HEAD
    "RS485Hat": "rs485",
    "YUNHat": "yun",
=======
    "DLightHat": "dlight",
    "MiniEncoderCHat": "mini_encoder_c",
    "NCIRHat": "ncir",
    "Servos8Hat": "servo8",
    "ToFHat": "tof",
    "VibratorHat": "vibrator",
>>>>>>> 73f19a10
}


def __getattr__(attr):
    mod = _attrs.get(attr, None)
    if mod is None:
        raise AttributeError(attr)
    value = getattr(__import__(mod, None, None, True, 1), attr)
    globals()[attr] = value
    return value<|MERGE_RESOLUTION|>--- conflicted
+++ resolved
@@ -6,17 +6,14 @@
     "ADCHat": "adc",
     "DACHat": "dac",
     "DAC2Hat": "dac2",
-<<<<<<< HEAD
-    "RS485Hat": "rs485",
-    "YUNHat": "yun",
-=======
     "DLightHat": "dlight",
     "MiniEncoderCHat": "mini_encoder_c",
     "NCIRHat": "ncir",
+    "RS485Hat": "rs485",
     "Servos8Hat": "servo8",
     "ToFHat": "tof",
     "VibratorHat": "vibrator",
->>>>>>> 73f19a10
+    "YUNHat": "yun",
 }
 
 
