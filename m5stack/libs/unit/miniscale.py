# -*- encoding: utf-8 -*-
"""
@File    :   _miniscale.py
@Time    :   2023/12/19
@Author  :   TONG YIHAN
@E-mail  :   icyqwq@gmail.com
@License :   (C)Copyright 2015-2023, M5STACK
@Desc    :   This sensor is capable of measuring weight and also includes additional functionalities like LED control and various filters.
"""

# Import necessary libraries
from machine import I2C
from .pahub import PAHUBUnit
from .unit_helper import UnitError
import struct
import sys

if sys.platform != "esp32":
    from typing import Union
<<<<<<< HEAD
except ImportError:
    pass

class MiniScale:
    """! MiniScale is a weight sensor, includes a hx711 22bit ADC.
    
    """
=======


class MiniScaleUnit:
    """! MiniScale is a weight sensor, includes a hx711 22bit ADC."""

>>>>>>> e0a9d59e
    def __init__(self, i2c: Union[I2C, PAHUBUnit], addr=0x26):
        self.i2c = i2c
        self.addr = addr
        self._available()

    def _available(self):
        """! Check if sensor is available on the I2C bus.

        Raises:
            UnitError: If the sensor is not found.
        """
        if not (self.i2c_addr in self.i2c.scan()):
            raise UnitError("MiniScale Unit not found.")

    @property
    def adc(self) -> int:
        """! Get the ADC value."""
        data = self.i2c.readfrom_mem(self.addr, 0x00, 4)
        return struct.unpack("<I", data)[0]

    @property
    def weight(self) -> float:
        """! Get the weight in grams."""
        data = self.i2c.readfrom_mem(self.addr, 0x10, 4)
        return struct.unpack("<f", data)[0]

    @property
    def button(self) -> bool:
        """! Get the button state."""
        data = self.i2c.readfrom_mem(self.addr, 0x20, 1)
        return struct.unpack("b", data)[0] == 0

    def setLed(self, r: int, g: int, b: int):
        """! Set the RGB LED color.

        @param r Red value. 0 - 255
        @param g Green value. 0 - 255
        @param b Blue value. 0 - 255
        """
        self.i2c.writeto_mem(self.addr, 0x30, bytes([r, g, b]))

    def reset(self):
        """! Reset weight value to zero"""
        self.i2c.writeto_mem(self.addr, 0x50, b"\x01")

    def calibration(self, weight1_g: float, weight1_adc: int, weight2_g: float, weight2_adc: int):
        """! Calibration the MiniScale sensor.

        (1) step 1:  Reset offset;
        (2) step 2: Get RawADC, this is RawADC_0g
        (3) step 3: Put 100g weight on it, and get RawADC, this is RawADC_100g
        (4) step 4: Calculate the value of GAP = (RawADC_100g-RawADC0g) / 100
        (5) step 5:  Write GAP value to the unit Via I2C

        @param weight1_g Weight1 in grams.
        @param weight1_adc Weight1 in ADC.
        @param weight2_g Weight2 in grams.
        @param weight2_adc Weight2 in ADC.
        """

        gap = (weight2_adc - weight1_adc) / (weight2_g - weight1_g)
        self.i2c.writeto_mem(self.addr, 0x40, struct.pack("<f", gap))

    def setLowPassFilter(self, enabled: bool):
        """! Set low pass filter enabled or not

        @param enabled Enable filter or not
        """
        if enabled:
            self.i2c.writeto_mem(self.addr, 0x80, b"\x01")
        else:
            self.i2c.writeto_mem(self.addr, 0x80, b"\x00")

    def getLowPassFilter(self) -> bool:
        """! Get low pass filter enabled or not"""
        data = self.i2c.readfrom_mem(self.addr, 0x80, 1)
        return data == b"\x01"

    def setAverageFilterLevel(self, level: int):
        """! Set average filter level

        @param level level of average filter, larger value for smoother result but more latency
        """
        if level > 50 or level < 0:
            raise Exception("Level for average filter must between 0 ~ 50")

        self.i2c.writeto_mem(self.addr, 0x81, struct.pack("b", level))

    def getAverageFilterLevel(self) -> int:
        """! Get average filter level"""
        data = self.i2c.readfrom_mem(self.addr, 0x81, 1)
        return struct.unpack("b", data)[0]

    def setEMAFilterAlpha(self, alpha: int):
        """! Set ema filter alpha

        @param alpha alpha of ema filter, smaller value for smoother result but more latency
        """
        if alpha > 99 or alpha < 0:
            raise Exception("Alpha for EMA filter must between 0 ~ 99")

        self.i2c.writeto_mem(self.addr, 0x82, struct.pack("b", alpha))

    def getEMAFilterAlpha(self) -> int:
        """! Get ema filter alpha"""
        data = self.i2c.readfrom_mem(self.addr, 0x82, 1)
        return struct.unpack("b", data)[0]<|MERGE_RESOLUTION|>--- conflicted
+++ resolved
@@ -17,21 +17,11 @@
 
 if sys.platform != "esp32":
     from typing import Union
-<<<<<<< HEAD
-except ImportError:
-    pass
-
-class MiniScale:
-    """! MiniScale is a weight sensor, includes a hx711 22bit ADC.
-    
-    """
-=======
 
 
 class MiniScaleUnit:
     """! MiniScale is a weight sensor, includes a hx711 22bit ADC."""
 
->>>>>>> e0a9d59e
     def __init__(self, i2c: Union[I2C, PAHUBUnit], addr=0x26):
         self.i2c = i2c
         self.addr = addr
