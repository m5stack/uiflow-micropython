--- conflicted
+++ resolved
@@ -65,11 +65,8 @@
         "pir.py",
         "reflective_ir.py",
         "relay.py",
-<<<<<<< HEAD
         "relay2.py",
-=======
         "relay4.py",
->>>>>>> a101408e
         "rfid.py",
         "rgb.py",
         "rs485_iso.py",
