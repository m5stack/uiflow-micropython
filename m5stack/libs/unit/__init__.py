--- conflicted
+++ resolved
@@ -5,14 +5,22 @@
 _attrs = {
     "ACMeasureUnit": "ac_measure",  # 2.0.3 添加
     "AC_MEASUREUnit": "ac_measure",  # TODO: 类名/型参不符合规范, 2.0.6 移除
+    "ADCV11Unit": "adc_v11",
     "ADCUnit": "adc",
     "AMeterUnit": "ameter",
     "AngleUnit": "angle",
+    "ANGLE8Unit": "angle8",
+    "BLDCDRIVERUnit": "bldc_driver",
+    "BUTTONUnit": "button",
     "BuzzerUnit": "buzzer",
     "CANUnit": "can",
     "MiniCANUnit": "can",
     "CardKBUnit": "cardkb",
     "KeyCode": "cardkb",
+    "CATMGNSSUnit": "catm_gnss",
+    "CATMUnit": "catm",
+    "CO2Unit": "co2",
+    "CO2LUnit": "co2l",
     "ColorUnit": "color",
     "DACUnit": "dac",
     "DAC2Unit": "dac2",
@@ -26,6 +34,8 @@
     "ENVPROUnit": "envpro",
     "EXTIOUnit": "extio",
     "EXTIO2Unit": "extio2",
+    "FaderUnit": "fader",
+    "FANUnit": "fan",
     "FingerUnit": "finger",
     "GestureUnit": "gesture",  # 2.0.3 添加
     "GESTUREUnit": "gesture",  # TODO: 类名/型参不符合规范, 2.0.6 移除
@@ -36,12 +46,15 @@
     "IRUnit": "ir",
     "KMeterISOUnit": "kmeter_iso",  # 2.0.3 添加
     "KMETER_ISOUnit": "kmeter_iso",  # TODO: 类名/型参不符合规范, 2.0.6 移除
+    "LASERRXUnit": "laser_rx",
+    "LASERTXUnit": "laser_tx",
     "LightUnit": "light",
     "LIMITUnit": "limit",
     "LoRaE220JPUnit": "lora_e220_jp",
     "LoRaWANUnit": "lorawan",
     "MiniScaleUnit": "miniscale",
     "NCIRUnit": "ncir",
+    "NCIR2Unit": "ncir2",
     "OPUnit": "op",
     "PAHUBUnit": "pahub",
     "PBHUBUnit": "pbhub",
@@ -57,11 +70,14 @@
     "SCALESUnit": "scales",  # TODO: 类名/型参不符合规范, 2.0.6 移除
     "Servos8Unit": "servos8",
     "SERVOS8Unit": "servos8",
+    "SSRUnit": "ssr",
     "SynthUnit": "synth",  # 2.0.3 添加
     "SYNTHUnit": "synth",  # TODO: 类名/型参不符合规范, 2.0.6 移除
     "ThermalUnit": "thermal",  # 2.0.3 添加
     "THERMALUnit": "thermal",  # TODO: 类名/型参不符合规范, 2.0.6 移除
+    "Thermal2Unit": "thermal2",
     "ToFUnit": "tof",
+    "TOF4MUnit": "tof4m",
     "UltrasoundI2CUnit": "ultrasonic_i2c",  # 2.0.3 添加
     "ULTRASONIC_I2CUnit": "ultrasonic_i2c",  # TODO: 类名/型参不符合规范, 2.0.6 移除
     "UltrasoundIOUnit": "ultrasonic_io",  # 2.0.3 添加
@@ -73,25 +89,6 @@
     "WEIGHT_I2CUnit": "weight_i2c",  # TODO: 类名/型参不符合规范, 2.0.6 移除
     "WeightUnit": "weight",  # 2.0.3 添加
     "WEIGHTUnit": "weight",  # TODO: 类名不符合规范, 2.0.6 移除
-    "Thermal2Unit": "thermal2",
-    "NCIR2Unit": "ncir2",
-    "TOF4MUnit": "tof4m",
-<<<<<<< HEAD
-    "CO2Unit": "co2",
-    "CO2LUnit": "co2l",
-    "ANGLE8Unit": "angle8",
-    "CATMUnit": "catm",
-    "CATMGNSSUnit": "catm_gnss",
-    "LASERTXUnit": "laser_tx",
-    "LASERRXUnit": "laser_rx",
-    "FANUnit": "fan",
-    "BUTTONUnit": "button",
-    "ADCV11Unit": "adc_v11",
-    "BLDCDRIVERUnit": "bldc_driver",
-=======
-    "FaderUnit": "fader",
-    "SSRUnit": "ssr",
->>>>>>> 73f19a10
 }
 
 
