# -*- encoding: utf-8 -*-
<<<<<<< HEAD
_attrs = {
    "ENVUnit": "env",
    "PAHUBUnit": "pahub",
    "ColorUnit": "color",
    "ToFUnit": "tof",
    "ADCUnit": "adc",
    "DACUnit": "dac",
    "EXTIOUnit": "extio",
    "EarthUnit": "earth",
    "AngleUnit": "angle",
    "RGBUnit": "rgb",
    "EXTIO2Unit": "extio2",
    "FingerUnit": "finger",
    "PIRUnit": "pir",
    "IRUnit": "ir",
    "DualButtonUnit": "dual_button",
    "NCIRUnit": "ncir",
    "RelayUnit": "relay",
    "RFIDUnit": "rfid",
    "LightUnit": "light",
    "DLightUnit": "dlight",
    "CardKBUnit": "cardkb",
    "KeyCode": "cardkb",
    "ENCODER8Unit": "encoder8",
    "LoRaWANUnit": "lorawan",
    "GPSUnit": "gps",
    "HBRIDGEUnit": "hbridge",
    "PBHUBUnit": "pbhub",
    "UWBUnit": "uwb",
    "AC_MEASUREUnit": "ac_measure",
    "RS485Unit": "rs485",
    "ISO485Unit": "rs485_iso",
    "ULTRASONIC_IOUnit": "ultrasonic_io",
    "ULTRASONIC_I2CUnit": "ultrasonic_i2c",
    "LIMITUnit": "limit",
    "OPUnit": "op",
    "RFIDUnit": "rfid",
    "LoRaE220JPUnit": "lora_e220_jp",
}

def __getattr__(attr):
    mod = _attrs.get(attr, None)
    if mod is None:
        raise AttributeError(attr)
    value = getattr(__import__(mod, None, None, True, 1), attr)
    globals()[attr] = value
    return value
=======
from .env import ENVUnit
from .pahub import PAHUBUnit
from .color import ColorUnit
from .tof import ToFUnit
from .adc import ADCUnit
from .dac import DACUnit
from .extio import EXTIOUnit
from .earth import EarthUnit
from .angle import AngleUnit
from .rgb import RGBUnit
from .extio2 import EXTIO2Unit
from .finger import FingerUnit
from .pir import PIRUnit
from .ir import IRUnit
from .dual_button import DualButtonUnit
from .ncir import NCIRUnit
from .relay import RelayUnit
from .light import LightUnit
from .dlight import DLightUnit
from .cardkb import CardKBUnit, KeyCode
from .encoder8 import ENCODER8Unit
from .lorawan import LoRaWANUnit
from .gps import GPSUnit
from .hbridge import HBRIDGEUnit
from .pbhub import PBHUBUnit
from .uwb import UWBUnit
from .ac_measure import AC_MEASUREUnit
from .rs485 import RS485Unit
from .rs485_iso import ISO485Unit
from .ultrasonic_io import ULTRASONIC_IOUnit
from .ultrasonic_i2c import ULTRASONIC_I2CUnit
from .limit import LIMITUnit
from .op import OPUnit
from .weight import WEIGHTUnit
from .scales import SCALESUnit
>>>>>>> 9f298e9f
<|MERGE_RESOLUTION|>--- conflicted
+++ resolved
@@ -1,5 +1,4 @@
 # -*- encoding: utf-8 -*-
-<<<<<<< HEAD
 _attrs = {
     "ENVUnit": "env",
     "PAHUBUnit": "pahub",
@@ -38,6 +37,8 @@
     "OPUnit": "op",
     "RFIDUnit": "rfid",
     "LoRaE220JPUnit": "lora_e220_jp",
+    "WEIGHTUnit": "weight",
+    "SCALESUnit": "scales",
 }
 
 def __getattr__(attr):
@@ -46,41 +47,4 @@
         raise AttributeError(attr)
     value = getattr(__import__(mod, None, None, True, 1), attr)
     globals()[attr] = value
-    return value
-=======
-from .env import ENVUnit
-from .pahub import PAHUBUnit
-from .color import ColorUnit
-from .tof import ToFUnit
-from .adc import ADCUnit
-from .dac import DACUnit
-from .extio import EXTIOUnit
-from .earth import EarthUnit
-from .angle import AngleUnit
-from .rgb import RGBUnit
-from .extio2 import EXTIO2Unit
-from .finger import FingerUnit
-from .pir import PIRUnit
-from .ir import IRUnit
-from .dual_button import DualButtonUnit
-from .ncir import NCIRUnit
-from .relay import RelayUnit
-from .light import LightUnit
-from .dlight import DLightUnit
-from .cardkb import CardKBUnit, KeyCode
-from .encoder8 import ENCODER8Unit
-from .lorawan import LoRaWANUnit
-from .gps import GPSUnit
-from .hbridge import HBRIDGEUnit
-from .pbhub import PBHUBUnit
-from .uwb import UWBUnit
-from .ac_measure import AC_MEASUREUnit
-from .rs485 import RS485Unit
-from .rs485_iso import ISO485Unit
-from .ultrasonic_io import ULTRASONIC_IOUnit
-from .ultrasonic_i2c import ULTRASONIC_I2CUnit
-from .limit import LIMITUnit
-from .op import OPUnit
-from .weight import WEIGHTUnit
-from .scales import SCALESUnit
->>>>>>> 9f298e9f
+    return value