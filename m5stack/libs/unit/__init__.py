# -*- encoding: utf-8 -*-
_attrs = {
    "ENVUnit": "env",
    "PAHUBUnit": "pahub",
    "ColorUnit": "color",
    "ToFUnit": "tof",
    "ADCUnit": "adc",
    "DACUnit": "dac",
    "EXTIOUnit": "extio",
    "EarthUnit": "earth",
    "AngleUnit": "angle",
    "RGBUnit": "rgb",
    "EXTIO2Unit": "extio2",
    "FingerUnit": "finger",
    "PIRUnit": "pir",
    "IRUnit": "ir",
    "DualButtonUnit": "dual_button",
    "NCIRUnit": "ncir",
    "RelayUnit": "relay",
    "RFIDUnit": "rfid",
    "LightUnit": "light",
    "DLightUnit": "dlight",
    "CardKBUnit": "cardkb",
    "KeyCode": "cardkb",
    "ENCODER8Unit": "encoder8",
    "LoRaWANUnit": "lorawan",
    "GPSUnit": "gps",
    "HBRIDGEUnit": "hbridge",
    "PBHUBUnit": "pbhub",
    "UWBUnit": "uwb",
    "AC_MEASUREUnit": "ac_measure",
    "RS485Unit": "rs485",
    "ISO485Unit": "rs485_iso",
    "ULTRASONIC_IOUnit": "ultrasonic_io",
    "ULTRASONIC_I2CUnit": "ultrasonic_i2c",
    "LIMITUnit": "limit",
    "OPUnit": "op",
    "RFIDUnit": "rfid",
    "LoRaE220JPUnit": "lora_e220_jp",
    "WEIGHTUnit": "weight",
    "SCALESUnit": "scales",
    "MiniScaleUnit": "miniscale",
<<<<<<< HEAD
    "DAC2Unit": "dac2",
=======
    "GESTUREUnit": "gesture",
    "THERMALUnit": "thermal",
>>>>>>> ae8bcb83
}


def __getattr__(attr):
    mod = _attrs.get(attr, None)
    if mod is None:
        raise AttributeError(attr)
    value = getattr(__import__(mod, None, None, True, 1), attr)
    globals()[attr] = value
    return value<|MERGE_RESOLUTION|>--- conflicted
+++ resolved
@@ -40,12 +40,9 @@
     "WEIGHTUnit": "weight",
     "SCALESUnit": "scales",
     "MiniScaleUnit": "miniscale",
-<<<<<<< HEAD
     "DAC2Unit": "dac2",
-=======
     "GESTUREUnit": "gesture",
     "THERMALUnit": "thermal",
->>>>>>> ae8bcb83
 }
 
 
