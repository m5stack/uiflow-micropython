--- conflicted
+++ resolved
@@ -156,12 +156,9 @@
     json
     M5Unified
     esp32-camera
-<<<<<<< HEAD
     m5things
     mqtt
-=======
     uiflow_utility
->>>>>>> 6c5333d6
 )
 
 if(IDF_VERSION_MINOR GREATER_EQUAL 1 OR IDF_VERSION_MAJOR GREATER_EQUAL 5)
